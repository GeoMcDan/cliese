# This workflow will install Python dependencies, run tests and lint with a variety of Python versions
# For more information see: https://docs.github.com/en/actions/automating-builds-and-tests/building-and-testing-python

name: Python package

on:
  push:
    branches: [ "main" ]
  pull_request:
    branches: [ "main" ]

jobs:
  build:

    permissions:
      contents: write

    runs-on: ubuntu-latest
    strategy:
      fail-fast: false
      matrix:
        python-version: ["3.11", "3.12", "3.13", "3.14"]

    steps:
    - uses: actions/checkout@v4
    - name: Set up Python ${{ matrix.python-version }}
      uses: actions/setup-python@v3
      with:
        python-version: ${{ matrix.python-version }}
    - name: Dump environment
      run: |
        echo "=== ENVIRONMENT DUMP ==="
        env | sort
    - name: Install dependencies
      run: |
        python -m pip install --upgrade pip
        python -m pip install ruff pytest
        if [ -f requirements.txt ]; then pip install -r requirements.txt; fi
    - name: Install project
      run: |
        pip install -e .
    - name: Lint with ruff
      run: |
        ruff check
    - name: Test with pytest
      run: |
<<<<<<< HEAD
        pytest --cov=src/typerplus --cov-report=term-missing --cov-report=xml
    - name: Upload coverage reports to Codecov
      uses: codecov/codecov-action@v5
      with:
        token: ${{ secrets.CODECOV_TOKEN }}
=======
        pytest --cov=src/typerplus --cov-report=term-missing --cov-report=xml
>>>>>>> d96cb317
<|MERGE_RESOLUTION|>--- conflicted
+++ resolved
@@ -44,12 +44,8 @@
         ruff check
     - name: Test with pytest
       run: |
-<<<<<<< HEAD
         pytest --cov=src/typerplus --cov-report=term-missing --cov-report=xml
     - name: Upload coverage reports to Codecov
       uses: codecov/codecov-action@v5
       with:
-        token: ${{ secrets.CODECOV_TOKEN }}
-=======
-        pytest --cov=src/typerplus --cov-report=term-missing --cov-report=xml
->>>>>>> d96cb317
+        token: ${{ secrets.CODECOV_TOKEN }}